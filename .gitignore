<<<<<<< HEAD
=======
.venv/
logs/
>>>>>>> f3fe72d3
tmp/
MUJOCO_LOG.TXT
imgui.ini
.DS_Store
sftp-config.json
*.mp4

# Byte-compiled / optimized / DLL files
__pycache__/
*.py[cod]
*$py.class

# C extensions
*.so

# Distribution / packaging
.Python
build/
data/
develop-eggs/
dist/
downloads/
eggs/
.eggs/
# lib/
lib64/
parts/
sdist/
var/
wheels/
pip-wheel-metadata/
share/python-wheels/
*.egg-info/
.installed.cfg
*.egg
MANIFEST

# debug
examples/debug/*

# PyInstaller
#  Usually these files are written by a python script from a template
#  before PyInstaller builds the exe, so as to inject date/other infos into it.
*.manifest
*.spec

# Installer logs
pip-log.txt
pip-delete-this-directory.txt

# Unit test / coverage reports
htmlcov/
.tox/
.nox/
.coverage
.coverage.*
.cache
nosetests.xml
coverage.xml
*.cover
*.py,cover
.hypothesis/
.pytest_cache/

# Translations
*.mo
*.pot

# Django stuff:
*.log
local_settings.py
db.sqlite3
db.sqlite3-journal

# Flask stuff:
instance/
.webassets-cache

# Scrapy stuff:
.scrapy

# Sphinx documentation
doc/_build/

# PyBuilder
target/

# Jupyter Notebook
.ipynb_checkpoints

# IPython
profile_default/
ipython_config.py

# pyenv
.python-version

# pipenv
#   According to pypa/pipenv#598, it is recommended to include Pipfile.lock in version control.
#   However, in case of collaboration, if having platform-specific dependencies or dependencies
#   having no cross-platform support, pipenv may install dependencies that don't work, or not
#   install all needed dependencies.
#Pipfile.lock

# PEP 582; used by e.g. github.com/David-OConnor/pyflow
__pypackages__/

# Celery stuff
celerybeat-schedule
celerybeat.pid

# SageMath parsed files
*.sage.py

# Environments
.env
.venv
env/
venv/
ENV/
env.bak/
venv.bak/
.idea/
.vscode/

# Spyder project settings
.spyderproject
.spyproject

# Rope project settings
.ropeproject

# mkdocs documentation
/site

# mypy
.mypy_cache/
.dmypy.json
dmypy.json

# Pyre type checker
.pyre/<|MERGE_RESOLUTION|>--- conflicted
+++ resolved
@@ -1,8 +1,5 @@
-<<<<<<< HEAD
-=======
 .venv/
 logs/
->>>>>>> f3fe72d3
 tmp/
 MUJOCO_LOG.TXT
 imgui.ini
